--- conflicted
+++ resolved
@@ -78,11 +78,8 @@
         ExpectationConditionFailed,
         NoDocumentsFound,
         MissingResourceName,
-<<<<<<< HEAD
+        UnsupportedLanguage,
         AllScenariosDisabled
-=======
-        UnsupportedLanguage
->>>>>>> b51547bf
 
     }
 
