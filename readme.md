--- conflicted
+++ resolved
@@ -68,7 +68,7 @@
 The `check-docs` command ensures that the documentation is internally consistent.
 It verifies that:
 
-* The JSON examples are proper JSON
+* The JSON examples are proper JSON 
 * The API methods that accept or return a specific resource type have valid request/response examples
 * The metadata in the documentation is formatted properly
 
@@ -89,7 +89,7 @@
 
 | Option                     | Description                                                                                                                                                                             |
 |:---------------------------|:----------------------------------------------------------------------------------------------------------------------------------------------------------------------------------------|
-| `--access-token "token"`   | OAuth access token to use when calling the service. You can use set to provide a default value. You may need to escape the token value by enclosing it in double quotes.                |
+| `--access-token "token"`   | OAuth access token to use when calling the service. You may need to escape the token value by enclosing it in double quotes.                |
 | `--url <url>`              | Set the base URL for the service calls.                                                                                                                                                 |
 | `--pause`                  | Pause for a key press between API calls to the service to enable reading the responses.                                                                                                 |
 | `--method <method_name>`   | Optional. Check a single request/response method instead of everything in the documentation.                                                                                            |
@@ -161,58 +161,8 @@
 ### Publish Command
 The `publish` command uses the documentation to generate a new set of outputs.
 
-<<<<<<< HEAD
-| Option               | Description                                                         |
-|:---------------------|:--------------------------------------------------------------------|
-| `--output <path>`    | Required. Output directory for documentation.                       |
-| `--format <format>`  | Specify the format for the output documentation.                    |
-| `--template <value>` | Specify the path to a folder that contains output template content. |
-| `--template-filename <value>` | Specify the name of the file in the template folder that should be used for the output template. |
-| `--file-ext <.htm>` | Specify the extension used for files generated from markdown input. |
-
-Example: `apidocs publish --format mustache --path ~/github/api-docs --output ~/documents/docs`
-
-#### Publish formats
-
-The following formats are supported:
-
-| Value    | Description                                                                                                                     |
-|:---------|:--------------------------------------------------------------------------------------------------------------------------------|
-| markdown | Creates a copy of the documentation in markdown format.                                                                         |
-| html     | Generates a simple HTML output with a default style/format.                                                                     |
-| swagger2 | Experimental: Generates a swagger 2 compatible output file from the documentation.                                              |
-| mustache | Use a mustache template language to generate html output. Requires a --template <path> and a template.htm file inside that path |
-
-#### Swagger2 options
-
-_Swagger2 support is not very robust right now. More work is necessary here._
-
-The following additional command line options are required for swagger2 output:
-| Name                    | Description                                                         |
-|:------------------------|:--------------------------------------------------------------------|
-| **swagger-title**       | Title of the API in the Swagger header .                            |
-| **swagger-description** | Description of the API in the Swagger header.                       |
-| **swagger-version**     | Version number (1.0) in the Swagger header.                         |
-| **swagger-auth-scope**  | Set the required auth scope for every method in the Swagger output. |
-=======
 See the documentation on [publishing using APIDocs](publishing.md) for
 more details.
-
-### Set Command
-The `set` command lets you preset values for some parameters so they don't need to
-be specified on each command line. These values are stored in the app.config
-file next to the application executable.
-
-Example: `apidocs set --path ~/github/api-docs --url https://api.example.org/v1.0`
-
-| Option                   | Description                                        |
-|:-------------------------|:---------------------------------------------------|
-| `--path <path>`          | Set the path to the documentation folder.          |
-| `--access-token "token"` | Set the access token used for calling the service. |
-| `--url <url>`            | Set the base URL for API calls.                    |
-| `--reset`                | Erase any stored values.                           |
-| `--print`                | Print any currently stored values.                 |
->>>>>>> 2f5fbf86
 
 ## Documentation format
 To work with this test tool, the source documentation has a few basic requirements:
@@ -284,7 +234,7 @@
 ```
 
 This file, if included in the documentation, would be read as one resource,
-`example_item` that has a JSON object schema with these properties:
+`example_item` that has a JSON object schema with these properties: 
 
 | Property name | Type | Validation type
 |---|---|---|
@@ -360,7 +310,7 @@
   {
     "{item-id}": "[source-file-id]"
   },
-  "expectations":
+  "expectations": 
   {
 	"$.size": 123,
 	"content-type:" "application/json",
@@ -399,8 +349,8 @@
 
 
 ### Canned Requests
-Canned requests look just like a test setup method, but instead of being a
-scenario for a particular method are avaialble to be used from any scenario
+Canned requests look just like a test setup method, but instead of being a 
+scenario for a particular method are avaialble to be used from any scenario 
 definition.
 
 ```json
@@ -437,7 +387,7 @@
 | !body.base64  | `!body.base64`     | Replace the content stream of the request with a decoded byte stream of the base 64 value provided.                                       |
 | !url          | `!url`             | Replace the URL for the request with the provided value.                                                                                  |
 | Header:       | `Content-Type:`    | Replace the value of a header with the specified value. Note the header name must end with a colon to be valid.                           |
-| Random Filename | `!random-filename-png | Returns a randomly generated value with a particular file extension that can be used to ensure tests don't interfere with each other.
+| Random Filename | `!random-filename-png | Returns a randomly generated value with a particular file extension that can be used to ensure tests don't interfere with each other. 
 
 ### Capture grammar
 
